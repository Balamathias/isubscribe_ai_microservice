"""
iSubscribe Admin API Views

This module provides comprehensive admin API endpoints for the iSubscribe platform.
All endpoints follow the ResponseMixin pattern and provide detailed analytics,
monitoring, and management capabilities.

Endpoints:
- GET /admin/dashboard/ - Overall dashboard metrics
- GET /admin/analytics/users/ - User analytics and insights
- GET /admin/analytics/financial/ - Financial analytics and revenue
- GET /admin/analytics/transactions/ - Transaction monitoring and analysis
- GET /admin/analytics/services/ - Service performance analytics
- GET /admin/system/health/ - System health monitoring
- GET /admin/users/ - User management and search
- POST /admin/users/{id}/actions/ - User management actions
- GET /admin/transactions/ - Advanced transaction search and filtering
- GET /admin/reports/revenue/ - Revenue reports
- GET /admin/reports/export/ - Data export functionality
"""

from rest_framework.viewsets import ViewSet
from rest_framework.decorators import action
from rest_framework.response import Response
from rest_framework import status
from rest_framework.views import APIView
from django.utils.decorators import method_decorator
from django.views.decorators.csrf import csrf_exempt
from django.http import JsonResponse, HttpResponse
from datetime import datetime, timedelta
from typing import Dict, List, Any, Optional
import logging
import csv
import io

from mobile.notifications import send_push_notification, send_bulk_push_notifications
from utils.response import ResponseMixin
from .services import (
    UserAnalyticsService,
    FinancialAnalyticsService,
    TransactionAnalyticsService,
    ServiceAnalyticsService,
    SystemHealthService
)
from .permissions import (
    IsAdminUser,
    IsSuperAdminUser,
    CanViewAnalytics,
    CanModifyUsers,
    CanViewFinancials,
    AdminSupabaseAuthentication
)
from services.supabase import superbase as supabase

logger = logging.getLogger(__name__)


@method_decorator(csrf_exempt, name='dispatch')
class AdminDashboardViewSet(ViewSet, ResponseMixin):
    """
    Main admin dashboard providing overview metrics and quick insights
    """
    authentication_classes = [AdminSupabaseAuthentication]
    permission_classes = [CanViewAnalytics]
    
    def list(self, request):
        """
        GET /admin/dashboard/
        
        Returns comprehensive dashboard overview including:
        - User metrics (total, new, active)
        - Financial overview (revenue, transactions)
        - System health status
        - Recent activities
        """
        try:
            days = int(request.query_params.get('days', 30))
            
            # Get overview metrics
            user_metrics = UserAnalyticsService.get_user_overview(days)
            financial_metrics = FinancialAnalyticsService.get_revenue_overview(days=days)
            transaction_metrics = TransactionAnalyticsService.get_transaction_overview(days)
            system_health = SystemHealthService.get_system_health()
            
            # Recent activities (latest transactions)
            recent_activities = supabase.table('history').select(
                'id, user, email, type, amount, status, created_at, description', 'profile (username, email, full_name)'
            ).order('created_at', desc=True).limit(10).execute()
            
            dashboard_data = {
                "overview": {
                    "total_users": user_metrics.get("total_users", 0),
                    "total_revenue": financial_metrics.get("total_revenue", 0),
                    "total_transactions": transaction_metrics.get("total_transactions", 0),
                    "success_rate": transaction_metrics.get("success_rate", 0),
                    "system_status": system_health.get("overall_status", "unknown")
                },
                "user_metrics": user_metrics,
                "financial_metrics": {
                    "total_revenue": financial_metrics.get("total_revenue", 0),
                    "total_volume": financial_metrics.get("total_volume", 0),
                    "success_rate": financial_metrics.get("success_rate", 0),
                    "daily_trends": financial_metrics.get("daily_trends", [])[:7]  # Last 7 days
                },
                "transaction_metrics": {
                    "total_transactions": transaction_metrics.get("total_transactions", 0),
                    "successful_transactions": transaction_metrics.get("successful_transactions", 0),
                    "failed_transactions": transaction_metrics.get("failed_transactions", 0),
                    "success_rate": transaction_metrics.get("success_rate", 0),
                    "transaction_types": transaction_metrics.get("transaction_types", {})
                },
                "system_health": system_health,
                "recent_activities": recent_activities.data if recent_activities.data else [],
                "period_days": days,
                "generated_at": datetime.now().isoformat()
            }
            
            return self.response(
                data=dashboard_data,
                message="Dashboard data retrieved successfully",
                status_code=status.HTTP_200_OK
            )
            
        except Exception as e:
            logger.exception(f"Error in admin dashboard: {str(e)}")
            return self.response(
                error={"detail": str(e)},
                message="Failed to retrieve dashboard data",
                status_code=status.HTTP_500_INTERNAL_SERVER_ERROR
            )


@method_decorator(csrf_exempt, name='dispatch')
class AdminAnalyticsViewSet(ViewSet, ResponseMixin):
    """
    Comprehensive analytics endpoints for different aspects of the platform
    """
    authentication_classes = [AdminSupabaseAuthentication]
    permission_classes = [CanViewAnalytics]
    
    @action(detail=False, methods=['get'])
    def users(self, request):
        """
        GET /admin/analytics/users/
        
        Query params:
        - days: Number of days to analyze (default: 30)
        
        Returns detailed user analytics including growth, engagement, and demographics
        """
        try:
            days = int(request.query_params.get('days', 30))
            
            user_overview = UserAnalyticsService.get_user_overview(days)
            engagement_metrics = UserAnalyticsService.get_user_engagement_metrics(days)
            
            analytics_data = {
                **user_overview,
                "engagement_metrics": engagement_metrics,
                "generated_at": datetime.now().isoformat()
            }
            
            return self.response(
                data=analytics_data,
                message="User analytics retrieved successfully",
                status_code=status.HTTP_200_OK
            )
            
        except Exception as e:
            logger.exception(f"Error in user analytics: {str(e)}")
            return self.response(
                error={"detail": str(e)},
                message="Failed to retrieve user analytics",
                status_code=status.HTTP_500_INTERNAL_SERVER_ERROR
            )
    
    @action(detail=False, methods=['get'])
    def financial(self, request):
        """
        GET /admin/analytics/financial/
        
        Query params:
        - start_date: Start date (ISO format)
        - end_date: End date (ISO format)
        - days: Number of days if dates not provided (default: 30)
        
        Returns comprehensive financial analytics and revenue insights
        """
        try:
            start_date = request.query_params.get('start_date')
            end_date = request.query_params.get('end_date')
            days = int(request.query_params.get('days', 30))
            
            financial_data = FinancialAnalyticsService.get_revenue_overview(
                start_date=start_date,
                end_date=end_date,
                days=days
            )
            
            return self.response(
                data=financial_data,
                message="Financial analytics retrieved successfully",
                status_code=status.HTTP_200_OK
            )
            
        except Exception as e:
            logger.exception(f"Error in financial analytics: {str(e)}")
            return self.response(
                error={"detail": str(e)},
                message="Failed to retrieve financial analytics",
                status_code=status.HTTP_500_INTERNAL_SERVER_ERROR
            )
    
    @action(detail=False, methods=['get'])
    def transactions(self, request):
        """
        GET /admin/analytics/transactions/
        
        Query params:
        - days: Number of days to analyze (default: 30)
        
        Returns transaction monitoring and analysis including suspicious activities
        """
        try:
            days = int(request.query_params.get('days', 30))
            
            transaction_data = TransactionAnalyticsService.get_transaction_overview(days)
            
            return self.response(
                data=transaction_data,
                message="Transaction analytics retrieved successfully",
                status_code=status.HTTP_200_OK
            )
            
        except Exception as e:
            logger.exception(f"Error in transaction analytics: {str(e)}")
            return self.response(
                error={"detail": str(e)},
                message="Failed to retrieve transaction analytics",
                status_code=status.HTTP_500_INTERNAL_SERVER_ERROR
            )
    
    @action(detail=False, methods=['get'])
    def services(self, request):
        """
        GET /admin/analytics/services/
        
        Query params:
        - days: Number of days to analyze (default: 30)
        
        Returns performance analytics for all services (data, airtime, bills, education)
        """
        try:
            days = int(request.query_params.get('days', 30))
            
            service_data = ServiceAnalyticsService.get_service_performance(days)
            
            return self.response(
                data=service_data,
                message="Service analytics retrieved successfully",
                status_code=status.HTTP_200_OK
            )
            
        except Exception as e:
            logger.exception(f"Error in service analytics: {str(e)}")
            return self.response(
                error={"detail": str(e)},
                message="Failed to retrieve service analytics",
                status_code=status.HTTP_500_INTERNAL_SERVER_ERROR
            )


@method_decorator(csrf_exempt, name='dispatch')
class AdminSystemViewSet(ViewSet, ResponseMixin):
    """
    System monitoring and health check endpoints
    """
    authentication_classes = [AdminSupabaseAuthentication]
    permission_classes = [CanViewAnalytics]
    
    @action(detail=False, methods=['get'])
    def health(self, request):
        """
        GET /admin/system/health/
        
        Returns comprehensive system health metrics including:
        - Database connectivity and performance
        - Service availability
        - Error rates
        - Overall system status
        """
        try:
            health_data = SystemHealthService.get_system_health()
            
            return self.response(
                data=health_data,
                message="System health retrieved successfully",
                status_code=status.HTTP_200_OK
            )
            
        except Exception as e:
            logger.exception(f"Error in system health: {str(e)}")
            return self.response(
                error={"detail": str(e)},
                message="Failed to retrieve system health",
                status_code=status.HTTP_500_INTERNAL_SERVER_ERROR
            )


@method_decorator(csrf_exempt, name='dispatch')
class AdminUserManagementViewSet(ViewSet, ResponseMixin):
    """
    User management endpoints for admin operations
    """
    authentication_classes = [AdminSupabaseAuthentication]
    permission_classes = [CanViewAnalytics]
    
    def list(self, request):
        """
        GET /admin/users/
        
        Query params:
        - limit: Number of users to return (default: 50)
        - offset: Number of users to skip (default: 0)
        - search: Search term for email, name, or phone
        - role: Filter by user role
        - status: Filter by user status
        - created_after: Filter users created after date
        - created_before: Filter users created before date
        
        Returns paginated list of users with detailed information
        """
        try:
            limit = int(request.query_params.get('limit', 50))
            offset = int(request.query_params.get('offset', 0))
            search = request.query_params.get('search', '').strip()
            role = request.query_params.get('role')
            created_after = request.query_params.get('created_after')
            created_before = request.query_params.get('created_before')
            
            # Build query
            query = supabase.table('profile').select(
                'id, email, full_name, phone, role, created_at, onboarded, state'
            )
            
            # Apply filters
            if search:
                # Simple search across multiple fields
                search_query = f"email.ilike.%{search}%,full_name.ilike.%{search}%,phone.ilike.%{search}%"
                query = query.or_(search_query)
            
            if role:
                query = query.eq('role', role)
            
            if created_after:
                query = query.gte('created_at', created_after)
            
            if created_before:
                query = query.lte('created_at', created_before)
            
            # Get total count
            count_response = query.execute()
            total_count = len(count_response.data) if count_response.data else 0
            
            # Get paginated results
            users_response = query.order('created_at', desc=True).range(
                offset, offset + limit - 1
            ).execute()
            
            # Enhance user data with wallet information
            enhanced_users = []
            if users_response.data:
                for user in users_response.data:
                    # Get user's wallet info
                    wallet_response = supabase.table('wallet').select(
                        'balance, cashback_balance'
                    ).eq('user', user['id']).execute()
                    
                    # Get user's transaction count
                    tx_count_response = supabase.table('history').select(
                        '*', count='exact'
                    ).eq('user', user['id']).execute()
                    
                    wallet_data = wallet_response.data[0] if wallet_response.data else {}
                    
                    enhanced_user = {
                        **user,
                        "wallet_balance": wallet_data.get('balance', 0),
                        "cashback_balance": wallet_data.get('cashback_balance', 0),
                        "transaction_count": tx_count_response.count or 0
                    }
                    enhanced_users.append(enhanced_user)
            
            return self.response(
                data=enhanced_users,
                count=total_count,
                next=offset + limit if offset + limit < total_count else None,
                previous=offset - limit if offset > 0 else None,
                message="Users retrieved successfully",
                status_code=status.HTTP_200_OK
            )
            
        except Exception as e:
            logger.exception(f"Error in user list: {str(e)}")
            return self.response(
                error={"detail": str(e)},
                message="Failed to retrieve users",
                status_code=status.HTTP_500_INTERNAL_SERVER_ERROR
            )
    
    def retrieve(self, request, pk=None):
        """
        GET /admin/users/{id}/
        
        Returns detailed information about a specific user including:
        - Profile information
        - Wallet details
        - Transaction history summary
        - Account status and security info
        """
        try:
            if not pk:
                return self.response(
                    error={"detail": "User ID is required"},
                    message="User ID is required",
                    status_code=status.HTTP_400_BAD_REQUEST
                )
            
            # Get user profile
            user_response = supabase.table('profile').select('*').eq('id', pk).single().execute()
            
            if not user_response.data:
                return self.response(
                    error={"detail": "User not found"},
                    message="User not found",
                    status_code=status.HTTP_404_NOT_FOUND
                )
            
            user_data = user_response.data
            
            # Get wallet information
            wallet_response = supabase.table('wallet').select('*').eq('user', pk).single().execute()
            
            # Get transaction summary
            tx_summary_response = supabase.table('history').select(
                'status, type, amount, commission'
            ).eq('user', pk).execute()
            
            # Calculate transaction statistics
            tx_stats = {"total": 0, "success": 0, "failed": 0, "total_volume": 0, "total_commission": 0}
            if tx_summary_response.data:
                tx_stats["total"] = len(tx_summary_response.data)
                tx_stats["success"] = len([tx for tx in tx_summary_response.data if tx.get('status') == 'success'])
                tx_stats["failed"] = len([tx for tx in tx_summary_response.data if tx.get('status') == 'failed'])
                tx_stats["total_volume"] = sum(float(tx.get('amount', 0)) for tx in tx_summary_response.data if tx.get('amount'))
                tx_stats["total_commission"] = sum(float(tx.get('commission', 0)) for tx in tx_summary_response.data if tx.get('commission'))
            
            # Get account information
            account_response = supabase.table('account').select('*').eq('user', pk).single().execute()
            
            # Get referral information
            referral_response = supabase.table('referrals').select('*').eq('referred', pk).execute()
            
            user_detail = {
                "profile": user_data,
                "wallet": wallet_response.data if wallet_response.data else {},
                "transaction_summary": tx_stats,
                "account_info": account_response.data if account_response.data else {},
                "referral_info": referral_response.data if referral_response.data else [],
                "generated_at": datetime.now().isoformat()
            }
            
            return self.response(
                data=user_detail,
                message="User details retrieved successfully",
                status_code=status.HTTP_200_OK
            )
            
        except Exception as e:
            logger.exception(f"Error in user detail: {str(e)}")
            return self.response(
                error={"detail": str(e)},
                message="Failed to retrieve user details",
                status_code=status.HTTP_500_INTERNAL_SERVER_ERROR
            )
    
    @action(detail=True, methods=['post'])
    def actions(self, request, pk=None):
        """
        POST /admin/users/{id}/actions/
        
        Perform administrative actions on user accounts:
        - suspend: Suspend user account
        - activate: Activate user account
        - adjust_balance: Adjust wallet balance
        - reset_pin: Reset user PIN
        - set_role: Change user role
        
        Request body:
        {
            "action": "suspend|activate|adjust_balance|reset_pin|set_role",
            "amount": 100.0,  // For adjust_balance
            "role": "admin",  // For set_role
            "reason": "Admin action reason"
        }
        """
        try:
            if not pk:
                return self.response(
                    error={"detail": "User ID is required"},
                    message="User ID is required",
                    status_code=status.HTTP_400_BAD_REQUEST
                )
            
            action = request.data.get('action')
            reason = request.data.get('reason', 'Admin action')
            pin = request.data.get('pin')
            
            if not action:
                return self.response(
                    error={"detail": "Action is required"},
                    message="Action is required",
                    status_code=status.HTTP_400_BAD_REQUEST
                )
            
            # Verify user exists
            user_response = supabase.table('profile').select('id, email, full_name').eq('id', pk).single().execute()
            if not user_response.data:
                return self.response(
                    error={"detail": "User not found"},
                    message="User not found",
                    status_code=status.HTTP_404_NOT_FOUND
                )
            
            result = {}

            saved_pin: str | None = (supabase.table('profile').select('pin').eq('id', request.user.id).single().execute()).data.get('pin')

            from mobile.bcrypt import verify_pin

            is_pin_valid = verify_pin(pin, saved_pin) if (pin and saved_pin) else False

            if not is_pin_valid:
                return self.response(
                    error={"detail": "Invalid PIN"},
                    message="Invalid PIN",
                    status_code=status.HTTP_400_BAD_REQUEST
                )

            if action == 'suspend':
                # Update user role to suspended (you might want to add a status field)
                update_response = supabase.table('profile').update({
                    'role': 'suspended',
                    'updated_at': datetime.now().isoformat()
                }).eq('id', pk).execute()
                result = {"message": "User suspended successfully"}
                
            elif action == 'activate':
                # Reactivate user (set role back to user)
                update_response = supabase.table('profile').update({
                    'role': 'user',
                    'updated_at': datetime.now().isoformat()
                }).eq('id', pk).execute()
                result = {"message": "User activated successfully"}
                
            elif action == 'adjust_balance':
                amount = request.data.get('amount')
                if amount is None:
                    return self.response(
                        error={"detail": "Amount is required for balance adjustment"},
                        message="Amount is required",
                        status_code=status.HTTP_400_BAD_REQUEST
                    )
                
                # Use Supabase function to adjust balance
                adjust_response = supabase.rpc('modify_wallet_balance', {
                    'user_id': pk,
                    'amount': float(amount),
                }).execute()
                
                result = {"message": f"Balance adjusted by {amount}", "new_balance": amount}
                
            elif action == 'set_role':
                new_role = request.data.get('role')
                if not new_role:
                    return self.response(
                        error={"detail": "Role is required"},
                        message="Role is required",
                        status_code=status.HTTP_400_BAD_REQUEST
                    )
                
                update_response = supabase.table('profile').update({
                    'role': new_role,
                    'updated_at': datetime.now().isoformat()
                }).eq('id', pk).execute()
                result = {"message": f"User role updated to {new_role}"}
                
            elif action == 'reset_pin':
                # Clear the user's PIN (they'll need to set a new one)
                update_response = supabase.table('profile').update({
                    'pin': None,
                    'updated_at': datetime.now().isoformat()
                }).eq('id', pk).execute()
                result = {"message": "User PIN reset successfully"}
                
            else:
                return self.response(
                    error={"detail": "Invalid action"},
                    message="Invalid action",
                    status_code=status.HTTP_400_BAD_REQUEST
                )
            
            # Log the admin action
            admin_user = request.user
            logger.info(f"Admin action: {admin_user.email} performed '{action}' on user {pk}. Reason: {reason}")
            
            return self.response(
                data=result,
                message=result.get("message", "Action completed successfully"),
                status_code=status.HTTP_200_OK
            )
            
        except Exception as e:
            logger.exception(f"Error in user action: {str(e)}")
            return self.response(
                error={"detail": str(e)},
                message="Failed to perform user action",
                status_code=status.HTTP_500_INTERNAL_SERVER_ERROR
            )


@method_decorator(csrf_exempt, name='dispatch')
class AdminTransactionViewSet(ViewSet, ResponseMixin):
    """
    Advanced transaction search and management endpoints
    """
    authentication_classes = [AdminSupabaseAuthentication]
    permission_classes = [CanViewFinancials]
    # authentication_classes = []
    # permission_classes = []
    
    def list(self, request):
        """
        GET /admin/transactions/
        
        Advanced transaction search with filters:
        - limit, offset: Pagination
        - search: Search in description, email, transaction_id
        - status: Filter by transaction status
        - type: Filter by transaction type
        - provider: Filter by provider
        - amount_min, amount_max: Amount range filter
        - date_from, date_to: Date range filter
        - user_id: Filter by specific user
        
        Returns detailed transaction list with user information
        """
        try:
            limit = int(request.query_params.get('limit', 50))
            offset = int(request.query_params.get('offset', 0))
            search = request.query_params.get('search', '').strip()
            status_filter = request.query_params.get('status')
            type_filter = request.query_params.get('type')
            provider_filter = request.query_params.get('provider')
            amount_min = request.query_params.get('amount_min')
            amount_max = request.query_params.get('amount_max')
            date_from = request.query_params.get('date_from')
            date_to = request.query_params.get('date_to')
            user_id = request.query_params.get('user_id')
            
            # Build query
            query = supabase.table('history').select('*, profile (email, full_name)')
            
            # Apply filters
            if search:
                search_terms = f"description.ilike.%{search}%,email.ilike.%{search}%,transaction_id.ilike.%{search}%"
                query = query.or_(search_terms)
            
            if status_filter:
                query = query.eq('status', status_filter)
            
            if type_filter:
                query = query.eq('type', type_filter)
            
            if provider_filter:
                query = query.eq('provider', provider_filter)
            
            if amount_min:
                query = query.gte('amount', float(amount_min))
            
            if amount_max:
                query = query.lte('amount', float(amount_max))
            
            if date_from:
                query = query.gte('created_at', date_from)
            
            if date_to:
                query = query.lte('created_at', date_to)
            
            if user_id:
                query = query.eq('user', user_id)
            
            # Get total count
            count_response = query.execute()
            total_count = len(count_response.data) if count_response.data else 0
            
            # Get paginated results
            transactions_response = query.order('created_at', desc=True).range(
                offset, offset + limit - 1
            ).execute()
            
            processed_transactions = []
            if transactions_response.data:
                for transaction in transactions_response.data:
                    if 'meta_data' in transaction and transaction['meta_data']:
                        import json

                        if isinstance(transaction['meta_data'], str):
                            try:
                                transaction['meta_data'] = json.loads(transaction['meta_data'])
                            except (json.JSONDecodeError, ValueError):
                                transaction['meta_data'] = {}
                        elif not isinstance(transaction['meta_data'], dict):
                            transaction['meta_data'] = {}
                    else:
                        transaction['meta_data'] = {}
                    
                    processed_transactions.append(transaction)
            
            return self.response(
                data=processed_transactions,
                count=total_count,
                next=offset + limit if offset + limit < total_count else None,
                previous=offset - limit if offset > 0 else None,
                message="Transactions retrieved successfully",
                status_code=status.HTTP_200_OK
            )
            
        except Exception as e:
            logger.exception(f"Error in transaction list: {str(e)}")
            return self.response(
                error={"detail": str(e)},
                message="Failed to retrieve transactions",
                status_code=status.HTTP_500_INTERNAL_SERVER_ERROR
            )


@method_decorator(csrf_exempt, name='dispatch')
class AdminReportsViewSet(ViewSet, ResponseMixin):
    """
    Report generation and data export endpoints
    """
    authentication_classes = [AdminSupabaseAuthentication]
    permission_classes = [CanViewFinancials]
    
    @action(detail=False, methods=['get'])
    def revenue(self, request):
        """
        GET /admin/reports/revenue/
        
        Generate comprehensive revenue reports with:
        - Daily, weekly, monthly breakdowns
        - Service-wise revenue
        - Provider performance
        - Growth comparisons
        
        Query params:
        - period: daily, weekly, monthly (default: daily)
        - start_date, end_date: Date range
        - format: json, csv (default: json)
        """
        try:
            period = request.query_params.get('period', 'daily')
            start_date = request.query_params.get('start_date')
            end_date = request.query_params.get('end_date')
            format_type = request.query_params.get('format', 'json')
            
            if not start_date or not end_date:
                # Default to last 30 days
                end_dt = datetime.now()
                start_dt = end_dt - timedelta(days=30)
                start_date = start_dt.isoformat()
                end_date = end_dt.isoformat()
            
            revenue_data = FinancialAnalyticsService.get_revenue_overview(start_date, end_date)
            
            if format_type == 'csv':
                # Generate CSV response
                response = HttpResponse(content_type='text/csv')
                response['Content-Disposition'] = f'attachment; filename="revenue_report_{period}_{start_date}_{end_date}.csv"'
                
                writer = csv.writer(response)
                writer.writerow(['Date', 'Revenue', 'Volume', 'Transactions'])
                
                for trend in revenue_data.get('daily_trends', []):
                    writer.writerow([
                        trend['date'],
                        trend['revenue'],
                        trend['volume'],
                        trend['transactions']
                    ])
                
                return response
            
            return self.response(
                data=revenue_data,
                message="Revenue report generated successfully",
                status_code=status.HTTP_200_OK
            )
            
        except Exception as e:
            logger.exception(f"Error in revenue report: {str(e)}")
            return self.response(
                error={"detail": str(e)},
                message="Failed to generate revenue report",
                status_code=status.HTTP_500_INTERNAL_SERVER_ERROR
            )
    
    @action(detail=False, methods=['get'])
    def export(self, request):
        """
        GET /admin/reports/export/
        
        Export data in various formats:
        - users: Export user data
        - transactions: Export transaction data
        - revenue: Export revenue data
        
        Query params:
        - type: users, transactions, revenue
        - format: csv, json
        - start_date, end_date: Date range for filtering
        """
        try:
            export_type = request.query_params.get('type', 'transactions')
            format_type = request.query_params.get('format', 'csv')
            start_date = request.query_params.get('start_date')
            end_date = request.query_params.get('end_date')
            
            if export_type == 'users':
                # Export user data
                query = supabase.table('profile').select('*')
                if start_date:
                    query = query.gte('created_at', start_date)
                if end_date:
                    query = query.lte('created_at', end_date)
                
                data_response = query.execute()
                data = data_response.data if data_response.data else []
                
                if format_type == 'csv':
                    response = HttpResponse(content_type='text/csv')
                    response['Content-Disposition'] = 'attachment; filename="users_export.csv"'
                    
                    if data:
                        writer = csv.DictWriter(response, fieldnames=data[0].keys())
                        writer.writeheader()
                        writer.writerows(data)
                    
                    return response
                
            elif export_type == 'transactions':
                # Export transaction data
                query = supabase.table('history').select('*')
                if start_date:
                    query = query.gte('created_at', start_date)
                if end_date:
                    query = query.lte('created_at', end_date)
                
                # Limit to prevent large exports
                data_response = query.limit(10000).execute()
                data = data_response.data if data_response.data else []
                
                if format_type == 'csv':
                    response = HttpResponse(content_type='text/csv')
                    response['Content-Disposition'] = 'attachment; filename="transactions_export.csv"'
                    
                    if data:
                        writer = csv.DictWriter(response, fieldnames=data[0].keys())
                        writer.writeheader()
                        writer.writerows(data)
                    
                    return response
            
            return self.response(
                data=data,
                message=f"{export_type.title()} data exported successfully",
                status_code=status.HTTP_200_OK
            )
            
        except Exception as e:
            logger.exception(f"Error in data export: {str(e)}")
            return self.response(
                error={"detail": str(e)},
                message="Failed to export data",
                status_code=status.HTTP_500_INTERNAL_SERVER_ERROR
            )
<<<<<<< HEAD
        

@method_decorator(csrf_exempt, name='dispatch')
class AdminPushTokenView(APIView, ResponseMixin):
    """
    Push token management endpoints for admin operations
    """
    authentication_classes = [AdminSupabaseAuthentication]
    permission_classes = []
    
    def get(self, request):
        """
        GET /admin/push-tokens/
        
        Query params:
        - limit: Number of tokens to return (default: 50)
        - offset: Number of tokens to skip (default: 0)
        - user_id: Filter by specific user ID
        - active: Filter by active status (true/false)
        
        Returns paginated list of push tokens with user information
        """
        try:
            limit = int(request.query_params.get('limit', 50))
            offset = int(request.query_params.get('offset', 0))
            user_id = request.query_params.get('user_id')
            active = request.query_params.get('active')
            
            query = supabase.table('push_tokens').select(
                'id, token, user, active, created_at'
            )
            
            if user_id:
                query = query.eq('user', user_id)
            
            if active is not None:
                query = query.eq('active', active.lower() == 'true')
            
            count_response = query.execute()
            total_count = len(count_response.data) if count_response.data else 0
            
            tokens_response = query.order('created_at', desc=True).range(
                offset, offset + limit - 1
            ).execute()
            
            return self.response(
                data=tokens_response.data,
                count=total_count,
                next=offset + limit if offset + limit < total_count else None,
                previous=offset - limit if offset > 0 else None,
                message="Push tokens retrieved successfully",
                status_code=status.HTTP_200_OK
            )
            
        except Exception as e:
            logger.exception(f"Error in push token list: {str(e)}")
            return self.response(
                error={"detail": str(e)},
                message="Failed to retrieve push tokens",
                status_code=status.HTTP_500_INTERNAL_SERVER_ERROR
            )
    
    def post(self, request):
        """
        POST /admin/push-tokens/
        
        Create or update push tokens for a user
        
        Request body:
        {
            "user_id": "uuid",
            "token": "push_token",
            "active": true|false
        }
        """
        try:
            user_id = request.data.get('user_id')
            token = request.data.get('token')
            active = request.data.get('active', True)
            
            if not user_id or not token:
                return self.response(
                    error={"detail": "User ID and token are required"},
                    message="User ID and token are required",
                    status_code=status.HTTP_400_BAD_REQUEST
                )
            
            upsert_response = supabase.table('push_tokens').upsert({
                'user': user_id,
                'token': token,
                'active': active
            }).execute()
            
            return self.response(
                data=upsert_response.data[0] if upsert_response.data else {},
                message="Push token created/updated successfully",
                status_code=status.HTTP_201_CREATED
            )
            
        except Exception as e:
            logger.exception(f"Error in push token create/update: {str(e)}")
            return self.response(
                error={"detail": str(e)},
                message="Failed to create/update push token",
                status_code=status.HTTP_500_INTERNAL_SERVER_ERROR
            )


@method_decorator(csrf_exempt, name='dispatch')
class AdminNotificationsViewSet(ViewSet, ResponseMixin):
    """
    Push notification management endpoints for admin operations
    """
    authentication_classes = [AdminSupabaseAuthentication]
    permission_classes = []
    
    @action(detail=False, methods=['post'], url_path='send-push')
    def send_push(self, request):
        """
        POST /admin/notifications/send-push/
        
        Send push notifications to users:
        - Single user by user_id
        - Multiple users by user_ids list
        - All users (broadcast)
        - Users by role/criteria
        
        Request body:
        {
            "target_type": "single|multiple|broadcast|role",
            "user_id": "uuid",  // For single user
            "user_ids": ["uuid1", "uuid2"],  // For multiple users
            "role": "user|admin",  // For role-based targeting
            "title": "Notification title",
            "body": "Notification message",
            "data": {  // Optional custom data
                "action": "open_screen",
                "screen": "dashboard"
            },
            "priority": "normal|high",
            "sound": "default",
            "badge": 1
        }
        """
        try:
            target_type = request.data.get('target_type', 'single')
            title = request.data.get('title')
            body = request.data.get('body')
            data = request.data.get('data', {})
            badge = request.data.get('badge', 1)
            
            if not title or not body:
                return self.response(
                    error={"detail": "Title and body are required"},
                    message="Title and body are required",
                    status_code=status.HTTP_400_BAD_REQUEST
                )
            
            push_tokens = []
            
            if target_type == 'single':
                user_id = request.data.get('user_id')
                if not user_id:
                    return self.response(
                        error={"detail": "User ID is required for single user targeting"},
                        message="User ID is required",
                        status_code=status.HTTP_400_BAD_REQUEST
                    )
                
                tokens_response = supabase.table('push_tokens').select('token').eq('user', user_id).eq('active', True).execute()
                push_tokens = [token['token'] for token in tokens_response.data if tokens_response.data]
                
            elif target_type == 'multiple':
                user_ids = request.data.get('user_ids', [])
                if not user_ids:
                    return self.response(
                        error={"detail": "User IDs list is required for multiple user targeting"},
                        message="User IDs are required",
                        status_code=status.HTTP_400_BAD_REQUEST
                    )
                
                tokens_response = supabase.table('push_tokens').select('token').in_('user', user_ids).eq('active', True).execute()
                push_tokens = [token['token'] for token in tokens_response.data if tokens_response.data]
                
            elif target_type == 'broadcast':
                tokens_response = supabase.table('push_tokens').select('token').eq('active', True).execute()
                push_tokens = [token['token'] for token in tokens_response.data if tokens_response.data]
                
            elif target_type == 'role':
                role = request.data.get('role')
                if not role:
                    return self.response(
                        error={"detail": "Role is required for role-based targeting"},
                        message="Role is required",
                        status_code=status.HTTP_400_BAD_REQUEST
                    )
                
                users_response = supabase.table('profile').select('id').eq('role', role).execute()
                if users_response.data:
                    user_ids = [user['id'] for user in users_response.data]
                    tokens_response = supabase.table('push_tokens').select('token').in_('user', user_ids).eq('active', True).execute()
                    push_tokens = [token['token'] for token in tokens_response.data if tokens_response.data]
            
            if not push_tokens:
                return self.response(
                    error={"detail": "No active push tokens found for the specified target"},
                    message="No recipients found",
                    status_code=status.HTTP_404_NOT_FOUND
                )
            
            successful_sends = 0
            failed_sends = 0
            failed_tokens = []

            logger.info(f"Sending push notification to {len(push_tokens)} tokens. Target type: {target_type} with data: {data}.")
            
            ### Use bulk sending for efficiency - batch tokens into groups of 100
            batch_size = 100
            subtitle = request.data.get('subtitle', None)
            
            if len(push_tokens) <= batch_size:
                ### Single batch - use bulk sending
                try:
                    notifications = []
                    for token in push_tokens:
                        notification = {
                            "token": token,
                            "title": title,
                            "body": body,
                            "extra_data": data
                        }
                        if subtitle:
                            notification["subtitle"] = subtitle
                        notifications.append(notification)
                    
                    result = send_bulk_push_notifications(notifications)
                    
                    ### Process bulk result
                    if "data" in result:
                        for i, ticket in enumerate(result["data"]):
                            if ticket.get("status") == "ok":
                                successful_sends += 1
                            else:
                                failed_sends += 1
                                failed_tokens.append({
                                    "token": push_tokens[i], 
                                    "error": ticket.get("details", {}).get("error", "Unknown error")
                                })
                    else:
                        ### If no ticket data, assume all succeeded (fallback)
                        successful_sends = len(push_tokens)
                        
                except Exception as e:
                    logger.error(f"Bulk push notification failed: {str(e)}")
                    ### Fallback to individual sending
                    for token in push_tokens:
                        try:
                            send_push_notification(
                                token=token,
                                title=title,
                                body=body,
                                subtitle=subtitle,
                                extra_data=data,
                            )
                            successful_sends += 1
                        except Exception as individual_error:
                            failed_sends += 1
                            failed_tokens.append({"token": token, "error": str(individual_error)})
            else:
                # Multiple batches needed
                for i in range(0, len(push_tokens), batch_size):
                    batch_tokens = push_tokens[i:i + batch_size]
                    
                    try:
                        notifications = []
                        for token in batch_tokens:
                            notification = {
                                "token": token,
                                "title": title,
                                "body": body,
                                "extra_data": data
                            }
                            if subtitle:
                                notification["subtitle"] = subtitle
                            notifications.append(notification)
                        
                        result = send_bulk_push_notifications(notifications)
                        
                        # Process batch result
                        if "data" in result:
                            for j, ticket in enumerate(result["data"]):
                                if ticket.get("status") == "ok":
                                    successful_sends += 1
                                else:
                                    failed_sends += 1
                                    token_index = i + j
                                    if token_index < len(push_tokens):
                                        failed_tokens.append({
                                            "token": push_tokens[token_index], 
                                            "error": ticket.get("details", {}).get("error", "Unknown error")
                                        })
                        else:
                            # If no ticket data, assume all in batch succeeded
                            successful_sends += len(batch_tokens)
                            
                        logger.info(f"Batch {i//batch_size + 1}: Sent to {len(batch_tokens)} tokens")
                        
                    except Exception as batch_error:
                        logger.error(f"Batch {i//batch_size + 1} failed: {str(batch_error)}")
                        # Fallback to individual sending for this batch
                        for token in batch_tokens:
                            try:
                                send_push_notification(
                                    token=token,
                                    title=title,
                                    body=body,
                                    subtitle=subtitle,
                                    extra_data=data,
                                )
                                successful_sends += 1
                            except Exception as individual_error:
                                failed_sends += 1
                                failed_tokens.append({"token": token, "error": str(individual_error)})
            
            admin_user = getattr(request, 'user', None)
            admin_email = admin_user.email if admin_user else 'system'
            logger.info(f"Admin notification: {admin_email} sent '{title}' to {successful_sends} devices. Target type: {target_type}")
            
            result = {
                "target_type": target_type,
                "total_tokens": len(push_tokens),
                "successful_sends": successful_sends,
                "failed_sends": failed_sends,
                "failed_tokens": failed_tokens[:10],
                "notification": {
                    "title": title,
                    "body": body,
                    "data": data
                }
            }
            
            return self.response(
                data=result,
                message=f"Push notification sent to {successful_sends} out of {len(push_tokens)} devices",
                status_code=status.HTTP_200_OK
            )
            
        except Exception as e:
            logger.exception(f"Error in send push notification: {str(e)}")
            return self.response(
                error={"detail": str(e)},
                message="Failed to send push notification",
                status_code=status.HTTP_500_INTERNAL_SERVER_ERROR
            )
    
    @action(detail=False, methods=['get'])
    def tokens(self, request):
        """
        GET /admin/notifications/tokens/
        
        Get push token statistics and management
        
        Query params:
        - user_id: Get tokens for specific user
        - active: Filter by active status (true/false)
        - search: Search in token or user information
        - limit, offset: Pagination
        
        Returns push token information and statistics
        """
        try:
            user_id = request.query_params.get('user_id')
            active = request.query_params.get('active')
            search = request.query_params.get('search', '').strip()
            limit = int(request.query_params.get('limit', 50))
            offset = int(request.query_params.get('offset', 0))
            
            query = supabase.table('push_tokens').select('*, profile!inner(email, full_name)')
            
            if user_id:
                query = query.eq('user', user_id)
            
            if active is not None:
                query = query.eq('active', active.lower() == 'true')
            
            if search:
                search_terms = f"token.ilike.%{search}%,profile.email.ilike.%{search}%,profile.full_name.ilike.%{search}%"
                query = query.or_(search_terms)
            
            count_response = query.execute()
            total_count = len(count_response.data) if count_response.data else 0
            
            tokens_response = query.order('created_at', desc=True).range(
                offset, offset + limit - 1
            ).execute()
            
            stats_query = supabase.table('push_tokens').select('active')
            stats_response = stats_query.execute()
            
            active_count = 0
            inactive_count = 0
            if stats_response.data:
                active_count = len([token for token in stats_response.data if token.get('active')])
                inactive_count = len([token for token in stats_response.data if not token.get('active')])
                
            result = {
                "tokens": tokens_response.data if tokens_response.data else [],
                "statistics": {
                    "total_tokens": total_count,
                    "active_tokens": active_count,
                    "inactive_tokens": inactive_count
                },
            }


            return self.response(
                data=result,
                message="Push tokens retrieved successfully",
                status_code=status.HTTP_200_OK,
                count=total_count,
                next=offset + limit if offset + limit < total_count else None,
                previous=offset - limit if offset > 0 else None
            )
            
        except Exception as e:
            logger.exception(f"Error in get push tokens: {str(e)}")
            return self.response(
                error={"detail": str(e)},
                message="Failed to retrieve push tokens",
                status_code=status.HTTP_500_INTERNAL_SERVER_ERROR
            )
    
    @action(detail=False, methods=['post'])
    def test_notification(self, request):
        """
        POST /admin/notifications/test_notification/
        
        Send a test notification to admin's own device or specified test token
        
        Request body:
        {
            "token": "expo_push_token",  // Optional test token
            "title": "Test Notification",
            "body": "This is a test message"
        }
        """
        try:
            test_token = request.data.get('token')
            title = request.data.get('title', 'Test Notification')
            body = request.data.get('body', 'This is a test push notification from iSubscribe Admin')
            
            if not test_token:
                admin_user = getattr(request, 'user', None)
                if admin_user:
                    tokens_response = supabase.table('push_tokens').select('token').eq('user', admin_user.id).eq('active', True).limit(1).execute()
                    if tokens_response.data:
                        test_token = tokens_response.data[0]['token']
            
            if not test_token:
                return self.response(
                    error={"detail": "No test token available. Please provide a token or ensure you have an active push token."},
                    message="Test token required",
                    status_code=status.HTTP_400_BAD_REQUEST
                )
            
            notification_data = {
                "to": test_token,
                "title": title,
                "body": body,
                "data": {"test": True, "timestamp": datetime.now().isoformat()}
            }
            
            send_push(notification_data)
            
            return self.response(
                data={"token": test_token, "notification": notification_data},
                message="Test notification sent successfully",
                status_code=status.HTTP_200_OK
            )
            
        except Exception as e:
            logger.exception(f"Error in test notification: {str(e)}")
            return self.response(
                error={"detail": str(e)},
                message="Failed to send test notification",
=======


@method_decorator(csrf_exempt, name='dispatch')
class AdminPlansViewSet(ViewSet, ResponseMixin):
    """
    Unified CRUD for data plans across categories: gsub (Best), n3t (Super), vtpass (Regular)
    """
    authentication_classes = []
    permission_classes = []

    TABLES = {
        'gsub': 'gsub',
        'n3t': 'n3t',
        'vtpass': 'vtpass',
    }
    
    COMMON_FIELDS = 'id, network, name, quantity, duration, price, commission, is_active, is_hidden, service_id, value'
    
    # Fields that exist in gsub and vtpass but not n3t
    TIMESTAMP_FIELDS = ', created_at'
    
    # N3T specific fields
    N3T_EXTRA_FIELDS = ', cash_back, profit'

    def _get_select_fields(self, category: str) -> str:
        """Get appropriate select fields based on category"""
        if category == 'n3t':
            return self.COMMON_FIELDS + self.N3T_EXTRA_FIELDS
        else:
            return self.COMMON_FIELDS + self.TIMESTAMP_FIELDS

    def _normalize(self, row: dict, category: str) -> dict:
        price = float(row.get('price') or 0)
        commission = float(row.get('commission') or 0)
        
        if category == 'n3t':
            # For n3t, price includes commission
            base_price = max(price - commission, 0)
            final_price = price
        else:
            # For gsub and vtpass, price is base price
            base_price = price
            final_price = price + commission
            
        return {
            'id': row.get('id'),
            'category': category,
            'network': row.get('network'),
            'name': row.get('name'),
            'quantity': row.get('quantity'),
            'duration': row.get('duration'),
            'base_price': base_price,
            'commission': commission,
            'final_price': final_price,
            'is_active': row.get('is_active', True),
            'is_hidden': row.get('is_hidden', False),
            'service_id': row.get('service_id'),
            'value': row.get('value'),
            'created_at': row.get('created_at') if category != 'n3t' else None,  # n3t doesn't have created_at
            # n3t specific fields
            'cash_back': row.get('cash_back') if category == 'n3t' else None,
            'profit': row.get('profit') if category == 'n3t' else None,
        }

    def list(self, request):
        try:
            category = (request.query_params.get('category') or 'all').lower()
            search = (request.query_params.get('search') or '').strip()
            network = (request.query_params.get('network') or '').strip()
            limit = int(request.query_params.get('limit') or 50)
            offset = int(request.query_params.get('offset') or 0)

            categories = [category] if category in self.TABLES else list(self.TABLES.keys())
            items = []

            for cat in categories:
                table = self.TABLES[cat]
                select_fields = self._get_select_fields(cat)
                q = supabase.table(table).select(select_fields)
                if network:
                    q = q.ilike('network', f'%{network}%')
                if search:
                    q = q.or_(
                        f"name.ilike.%{search}%,quantity.ilike.%{search}%,duration.ilike.%{search}%,network.ilike.%{search}%"
                    )
                data = q.execute().data or []
                items.extend([self._normalize(r, cat) for r in data])

            total = len(items)
            items.sort(key=lambda x: (str(x.get('network') or ''), str(x.get('quantity') or '')))
            items = items[offset: offset + limit]

            return self.response(data=items, count=total, status_code=status.HTTP_200_OK)
        except Exception as e:
            logger.exception('Error listing plans')
            return self.response(
                error={"detail": str(e)},
                message="Failed to list plans",
                status_code=status.HTTP_500_INTERNAL_SERVER_ERROR
            )

    def create(self, request):
        try:
            payload = request.data or {}
            logger.info(f"Create plan payload: {payload}")
            
            category = (payload.get('category') or '').lower()
            if category not in self.TABLES:
                return self.response(
                    error={"detail": "Invalid category"},
                    message="Invalid category",
                    status_code=status.HTTP_400_BAD_REQUEST
                )
            table = self.TABLES[category]

            # Convert string numbers to proper floats
            try:
                base_price = float(str(payload.get('base_price', 0)).replace(',', ''))
                commission = float(str(payload.get('commission', 0)).replace(',', ''))
            except (ValueError, TypeError):
                base_price = 0.0
                commission = 0.0

            allowed_fields = {
                'gsub': ['network', 'name', 'quantity', 'duration', 'price', 'commission', 'is_active', 'is_hidden', 'service_id', 'value'],
                'n3t': ['network', 'name', 'quantity', 'duration', 'price', 'commission', 'is_active', 'is_hidden', 'service_id', 'value', 'cash_back', 'profit'],
                'vtpass': ['network', 'name', 'quantity', 'duration', 'price', 'commission', 'is_active', 'is_hidden', 'service_id', 'value']
            }
            
            to_insert = {}
            
            to_insert['network'] = str(payload.get('network', '')).strip()
            to_insert['quantity'] = str(payload.get('quantity', '')).strip()
            to_insert['duration'] = str(payload.get('duration', '')).strip()
                
            name = str(payload.get('name', '')).strip()
            if name:
                to_insert['name'] = name

            to_insert['is_active'] = bool(payload.get('is_active', True))
            to_insert['is_hidden'] = bool(payload.get('is_hidden', False))

            service_id = str(payload.get('service_id', '')).strip()
            if service_id and service_id.lower() not in ['none', '']:
                to_insert['service_id'] = service_id
            
            value = str(payload.get('value', '')).strip()
            if value and value.lower() not in ['none', '']:
                to_insert['value'] = value

            if category == 'n3t':
                # n3t stores final price (base + commission)
                to_insert['price'] = max(0, int(round(base_price + commission)))
                to_insert['commission'] = max(0, int(round(commission)))
                
                # n3t specific fields
                if 'cash_back' in allowed_fields[category]:
                    try:
                        cash_back = float(str(payload.get('cash_back', 0)).replace(',', ''))
                        to_insert['cash_back'] = max(0, int(round(cash_back)))
                    except (ValueError, TypeError):
                        to_insert['cash_back'] = 0
                        
                if 'profit' in allowed_fields[category]:
                    try:
                        profit = float(str(payload.get('profit', 0)).replace(',', ''))
                        to_insert['profit'] = max(0, int(round(profit)))
                    except (ValueError, TypeError):
                        to_insert['profit'] = 0
            else:
                # gsub and vtpass store base price
                to_insert['price'] = max(0, int(round(base_price)))
                to_insert['commission'] = max(0, int(round(commission)))

            # Final filter - only keep allowed fields for this table
            filtered_insert = {k: v for k, v in to_insert.items() if k in allowed_fields.get(category, [])}
            to_insert = filtered_insert

            logger.info(f"Final insert data for {table}: {to_insert}")  # Debug log

            result = supabase.table(table).insert(to_insert).execute()
            row = (result.data or [None])[0]
            if not row:
                return self.response(
                    error={"detail": "Failed to create plan"},
                    message="Failed to create plan",
                    status_code=status.HTTP_400_BAD_REQUEST
                )
            return self.response(data=self._normalize(row, category), status_code=status.HTTP_201_CREATED)
        except Exception as e:
            logger.exception(f'Error creating plan: {str(e)}')
            return self.response(
                error={"detail": str(e)},
                message="Failed to create plan",
                status_code=status.HTTP_500_INTERNAL_SERVER_ERROR
            )

    def partial_update(self, request, pk=None):
        return self.update(request, pk)

    def update(self, request, pk=None):
        try:
            payload = request.data or {}
            category = (payload.get('category') or '').lower()
            if category not in self.TABLES:
                return self.response(
                    error={"detail": "Invalid category"},
                    message="Invalid category",
                    status_code=status.HTTP_400_BAD_REQUEST
                )
            if not pk:
                return self.response(
                    error={"detail": "Missing id"},
                    message="Missing id",
                    status_code=status.HTTP_400_BAD_REQUEST
                )

            table = self.TABLES[category]
            to_update = {}
            
            for k in ['network', 'name', 'quantity', 'duration', 'is_active', 'is_hidden', 'service_id', 'value']:
                if k in payload:
                    to_update[k] = payload[k]

            if 'base_price' in payload or 'commission' in payload:
                bp = float(payload.get('base_price') or 0)
                cm = float(payload.get('commission') or 0)
                if category == 'n3t':
                    to_update['price'] = int(bp + cm)  # n3t stores final price as integer
                    to_update['commission'] = int(cm)
                else:
                    to_update['price'] = int(bp)  # gsub/vtpass store base price as integer
                    to_update['commission'] = int(cm)

            # Handle n3t-specific fields with proper type conversion
            if category == 'n3t':
                if 'cash_back' in payload:
                    cash_back = float(payload.get('cash_back') or 0)
                    to_update['cash_back'] = int(cash_back)
                if 'profit' in payload:
                    profit = float(payload.get('profit') or 0)
                    to_update['profit'] = int(profit)

            result = supabase.table(table).update(to_update).eq('id', pk).execute()
            row = (result.data or [None])[0]
            if not row:
                return self.response(
                    error={"detail": "Failed to update plan"},
                    message="Failed to update plan",
                    status_code=status.HTTP_400_BAD_REQUEST
                )
            return self.response(data=self._normalize(row, category), status_code=status.HTTP_200_OK)
        except Exception as e:
            logger.exception('Error updating plan')
            return self.response(
                error={"detail": str(e)},
                message="Failed to update plan",
                status_code=status.HTTP_500_INTERNAL_SERVER_ERROR
            )

    def destroy(self, request, pk=None):
        try:
            category = (request.query_params.get('category') or '').lower()
            if category not in self.TABLES:
                return self.response(
                    error={"detail": "Invalid category"},
                    message="Invalid category",
                    status_code=status.HTTP_400_BAD_REQUEST
                )
            if not pk:
                return self.response(
                    error={"detail": "Missing id"},
                    message="Missing id",
                    status_code=status.HTTP_400_BAD_REQUEST
                )

            table = self.TABLES[category]
            supabase.table(table).delete().eq('id', pk).execute()
            return self.response(message='Deleted', status_code=status.HTTP_200_OK)
        except Exception as e:
            logger.exception('Error deleting plan')
            return self.response(
                error={"detail": str(e)},
                message="Failed to delete plan",
>>>>>>> bd83ea74
                status_code=status.HTTP_500_INTERNAL_SERVER_ERROR
            )<|MERGE_RESOLUTION|>--- conflicted
+++ resolved
@@ -895,493 +895,6 @@
                 message="Failed to export data",
                 status_code=status.HTTP_500_INTERNAL_SERVER_ERROR
             )
-<<<<<<< HEAD
-        
-
-@method_decorator(csrf_exempt, name='dispatch')
-class AdminPushTokenView(APIView, ResponseMixin):
-    """
-    Push token management endpoints for admin operations
-    """
-    authentication_classes = [AdminSupabaseAuthentication]
-    permission_classes = []
-    
-    def get(self, request):
-        """
-        GET /admin/push-tokens/
-        
-        Query params:
-        - limit: Number of tokens to return (default: 50)
-        - offset: Number of tokens to skip (default: 0)
-        - user_id: Filter by specific user ID
-        - active: Filter by active status (true/false)
-        
-        Returns paginated list of push tokens with user information
-        """
-        try:
-            limit = int(request.query_params.get('limit', 50))
-            offset = int(request.query_params.get('offset', 0))
-            user_id = request.query_params.get('user_id')
-            active = request.query_params.get('active')
-            
-            query = supabase.table('push_tokens').select(
-                'id, token, user, active, created_at'
-            )
-            
-            if user_id:
-                query = query.eq('user', user_id)
-            
-            if active is not None:
-                query = query.eq('active', active.lower() == 'true')
-            
-            count_response = query.execute()
-            total_count = len(count_response.data) if count_response.data else 0
-            
-            tokens_response = query.order('created_at', desc=True).range(
-                offset, offset + limit - 1
-            ).execute()
-            
-            return self.response(
-                data=tokens_response.data,
-                count=total_count,
-                next=offset + limit if offset + limit < total_count else None,
-                previous=offset - limit if offset > 0 else None,
-                message="Push tokens retrieved successfully",
-                status_code=status.HTTP_200_OK
-            )
-            
-        except Exception as e:
-            logger.exception(f"Error in push token list: {str(e)}")
-            return self.response(
-                error={"detail": str(e)},
-                message="Failed to retrieve push tokens",
-                status_code=status.HTTP_500_INTERNAL_SERVER_ERROR
-            )
-    
-    def post(self, request):
-        """
-        POST /admin/push-tokens/
-        
-        Create or update push tokens for a user
-        
-        Request body:
-        {
-            "user_id": "uuid",
-            "token": "push_token",
-            "active": true|false
-        }
-        """
-        try:
-            user_id = request.data.get('user_id')
-            token = request.data.get('token')
-            active = request.data.get('active', True)
-            
-            if not user_id or not token:
-                return self.response(
-                    error={"detail": "User ID and token are required"},
-                    message="User ID and token are required",
-                    status_code=status.HTTP_400_BAD_REQUEST
-                )
-            
-            upsert_response = supabase.table('push_tokens').upsert({
-                'user': user_id,
-                'token': token,
-                'active': active
-            }).execute()
-            
-            return self.response(
-                data=upsert_response.data[0] if upsert_response.data else {},
-                message="Push token created/updated successfully",
-                status_code=status.HTTP_201_CREATED
-            )
-            
-        except Exception as e:
-            logger.exception(f"Error in push token create/update: {str(e)}")
-            return self.response(
-                error={"detail": str(e)},
-                message="Failed to create/update push token",
-                status_code=status.HTTP_500_INTERNAL_SERVER_ERROR
-            )
-
-
-@method_decorator(csrf_exempt, name='dispatch')
-class AdminNotificationsViewSet(ViewSet, ResponseMixin):
-    """
-    Push notification management endpoints for admin operations
-    """
-    authentication_classes = [AdminSupabaseAuthentication]
-    permission_classes = []
-    
-    @action(detail=False, methods=['post'], url_path='send-push')
-    def send_push(self, request):
-        """
-        POST /admin/notifications/send-push/
-        
-        Send push notifications to users:
-        - Single user by user_id
-        - Multiple users by user_ids list
-        - All users (broadcast)
-        - Users by role/criteria
-        
-        Request body:
-        {
-            "target_type": "single|multiple|broadcast|role",
-            "user_id": "uuid",  // For single user
-            "user_ids": ["uuid1", "uuid2"],  // For multiple users
-            "role": "user|admin",  // For role-based targeting
-            "title": "Notification title",
-            "body": "Notification message",
-            "data": {  // Optional custom data
-                "action": "open_screen",
-                "screen": "dashboard"
-            },
-            "priority": "normal|high",
-            "sound": "default",
-            "badge": 1
-        }
-        """
-        try:
-            target_type = request.data.get('target_type', 'single')
-            title = request.data.get('title')
-            body = request.data.get('body')
-            data = request.data.get('data', {})
-            badge = request.data.get('badge', 1)
-            
-            if not title or not body:
-                return self.response(
-                    error={"detail": "Title and body are required"},
-                    message="Title and body are required",
-                    status_code=status.HTTP_400_BAD_REQUEST
-                )
-            
-            push_tokens = []
-            
-            if target_type == 'single':
-                user_id = request.data.get('user_id')
-                if not user_id:
-                    return self.response(
-                        error={"detail": "User ID is required for single user targeting"},
-                        message="User ID is required",
-                        status_code=status.HTTP_400_BAD_REQUEST
-                    )
-                
-                tokens_response = supabase.table('push_tokens').select('token').eq('user', user_id).eq('active', True).execute()
-                push_tokens = [token['token'] for token in tokens_response.data if tokens_response.data]
-                
-            elif target_type == 'multiple':
-                user_ids = request.data.get('user_ids', [])
-                if not user_ids:
-                    return self.response(
-                        error={"detail": "User IDs list is required for multiple user targeting"},
-                        message="User IDs are required",
-                        status_code=status.HTTP_400_BAD_REQUEST
-                    )
-                
-                tokens_response = supabase.table('push_tokens').select('token').in_('user', user_ids).eq('active', True).execute()
-                push_tokens = [token['token'] for token in tokens_response.data if tokens_response.data]
-                
-            elif target_type == 'broadcast':
-                tokens_response = supabase.table('push_tokens').select('token').eq('active', True).execute()
-                push_tokens = [token['token'] for token in tokens_response.data if tokens_response.data]
-                
-            elif target_type == 'role':
-                role = request.data.get('role')
-                if not role:
-                    return self.response(
-                        error={"detail": "Role is required for role-based targeting"},
-                        message="Role is required",
-                        status_code=status.HTTP_400_BAD_REQUEST
-                    )
-                
-                users_response = supabase.table('profile').select('id').eq('role', role).execute()
-                if users_response.data:
-                    user_ids = [user['id'] for user in users_response.data]
-                    tokens_response = supabase.table('push_tokens').select('token').in_('user', user_ids).eq('active', True).execute()
-                    push_tokens = [token['token'] for token in tokens_response.data if tokens_response.data]
-            
-            if not push_tokens:
-                return self.response(
-                    error={"detail": "No active push tokens found for the specified target"},
-                    message="No recipients found",
-                    status_code=status.HTTP_404_NOT_FOUND
-                )
-            
-            successful_sends = 0
-            failed_sends = 0
-            failed_tokens = []
-
-            logger.info(f"Sending push notification to {len(push_tokens)} tokens. Target type: {target_type} with data: {data}.")
-            
-            ### Use bulk sending for efficiency - batch tokens into groups of 100
-            batch_size = 100
-            subtitle = request.data.get('subtitle', None)
-            
-            if len(push_tokens) <= batch_size:
-                ### Single batch - use bulk sending
-                try:
-                    notifications = []
-                    for token in push_tokens:
-                        notification = {
-                            "token": token,
-                            "title": title,
-                            "body": body,
-                            "extra_data": data
-                        }
-                        if subtitle:
-                            notification["subtitle"] = subtitle
-                        notifications.append(notification)
-                    
-                    result = send_bulk_push_notifications(notifications)
-                    
-                    ### Process bulk result
-                    if "data" in result:
-                        for i, ticket in enumerate(result["data"]):
-                            if ticket.get("status") == "ok":
-                                successful_sends += 1
-                            else:
-                                failed_sends += 1
-                                failed_tokens.append({
-                                    "token": push_tokens[i], 
-                                    "error": ticket.get("details", {}).get("error", "Unknown error")
-                                })
-                    else:
-                        ### If no ticket data, assume all succeeded (fallback)
-                        successful_sends = len(push_tokens)
-                        
-                except Exception as e:
-                    logger.error(f"Bulk push notification failed: {str(e)}")
-                    ### Fallback to individual sending
-                    for token in push_tokens:
-                        try:
-                            send_push_notification(
-                                token=token,
-                                title=title,
-                                body=body,
-                                subtitle=subtitle,
-                                extra_data=data,
-                            )
-                            successful_sends += 1
-                        except Exception as individual_error:
-                            failed_sends += 1
-                            failed_tokens.append({"token": token, "error": str(individual_error)})
-            else:
-                # Multiple batches needed
-                for i in range(0, len(push_tokens), batch_size):
-                    batch_tokens = push_tokens[i:i + batch_size]
-                    
-                    try:
-                        notifications = []
-                        for token in batch_tokens:
-                            notification = {
-                                "token": token,
-                                "title": title,
-                                "body": body,
-                                "extra_data": data
-                            }
-                            if subtitle:
-                                notification["subtitle"] = subtitle
-                            notifications.append(notification)
-                        
-                        result = send_bulk_push_notifications(notifications)
-                        
-                        # Process batch result
-                        if "data" in result:
-                            for j, ticket in enumerate(result["data"]):
-                                if ticket.get("status") == "ok":
-                                    successful_sends += 1
-                                else:
-                                    failed_sends += 1
-                                    token_index = i + j
-                                    if token_index < len(push_tokens):
-                                        failed_tokens.append({
-                                            "token": push_tokens[token_index], 
-                                            "error": ticket.get("details", {}).get("error", "Unknown error")
-                                        })
-                        else:
-                            # If no ticket data, assume all in batch succeeded
-                            successful_sends += len(batch_tokens)
-                            
-                        logger.info(f"Batch {i//batch_size + 1}: Sent to {len(batch_tokens)} tokens")
-                        
-                    except Exception as batch_error:
-                        logger.error(f"Batch {i//batch_size + 1} failed: {str(batch_error)}")
-                        # Fallback to individual sending for this batch
-                        for token in batch_tokens:
-                            try:
-                                send_push_notification(
-                                    token=token,
-                                    title=title,
-                                    body=body,
-                                    subtitle=subtitle,
-                                    extra_data=data,
-                                )
-                                successful_sends += 1
-                            except Exception as individual_error:
-                                failed_sends += 1
-                                failed_tokens.append({"token": token, "error": str(individual_error)})
-            
-            admin_user = getattr(request, 'user', None)
-            admin_email = admin_user.email if admin_user else 'system'
-            logger.info(f"Admin notification: {admin_email} sent '{title}' to {successful_sends} devices. Target type: {target_type}")
-            
-            result = {
-                "target_type": target_type,
-                "total_tokens": len(push_tokens),
-                "successful_sends": successful_sends,
-                "failed_sends": failed_sends,
-                "failed_tokens": failed_tokens[:10],
-                "notification": {
-                    "title": title,
-                    "body": body,
-                    "data": data
-                }
-            }
-            
-            return self.response(
-                data=result,
-                message=f"Push notification sent to {successful_sends} out of {len(push_tokens)} devices",
-                status_code=status.HTTP_200_OK
-            )
-            
-        except Exception as e:
-            logger.exception(f"Error in send push notification: {str(e)}")
-            return self.response(
-                error={"detail": str(e)},
-                message="Failed to send push notification",
-                status_code=status.HTTP_500_INTERNAL_SERVER_ERROR
-            )
-    
-    @action(detail=False, methods=['get'])
-    def tokens(self, request):
-        """
-        GET /admin/notifications/tokens/
-        
-        Get push token statistics and management
-        
-        Query params:
-        - user_id: Get tokens for specific user
-        - active: Filter by active status (true/false)
-        - search: Search in token or user information
-        - limit, offset: Pagination
-        
-        Returns push token information and statistics
-        """
-        try:
-            user_id = request.query_params.get('user_id')
-            active = request.query_params.get('active')
-            search = request.query_params.get('search', '').strip()
-            limit = int(request.query_params.get('limit', 50))
-            offset = int(request.query_params.get('offset', 0))
-            
-            query = supabase.table('push_tokens').select('*, profile!inner(email, full_name)')
-            
-            if user_id:
-                query = query.eq('user', user_id)
-            
-            if active is not None:
-                query = query.eq('active', active.lower() == 'true')
-            
-            if search:
-                search_terms = f"token.ilike.%{search}%,profile.email.ilike.%{search}%,profile.full_name.ilike.%{search}%"
-                query = query.or_(search_terms)
-            
-            count_response = query.execute()
-            total_count = len(count_response.data) if count_response.data else 0
-            
-            tokens_response = query.order('created_at', desc=True).range(
-                offset, offset + limit - 1
-            ).execute()
-            
-            stats_query = supabase.table('push_tokens').select('active')
-            stats_response = stats_query.execute()
-            
-            active_count = 0
-            inactive_count = 0
-            if stats_response.data:
-                active_count = len([token for token in stats_response.data if token.get('active')])
-                inactive_count = len([token for token in stats_response.data if not token.get('active')])
-                
-            result = {
-                "tokens": tokens_response.data if tokens_response.data else [],
-                "statistics": {
-                    "total_tokens": total_count,
-                    "active_tokens": active_count,
-                    "inactive_tokens": inactive_count
-                },
-            }
-
-
-            return self.response(
-                data=result,
-                message="Push tokens retrieved successfully",
-                status_code=status.HTTP_200_OK,
-                count=total_count,
-                next=offset + limit if offset + limit < total_count else None,
-                previous=offset - limit if offset > 0 else None
-            )
-            
-        except Exception as e:
-            logger.exception(f"Error in get push tokens: {str(e)}")
-            return self.response(
-                error={"detail": str(e)},
-                message="Failed to retrieve push tokens",
-                status_code=status.HTTP_500_INTERNAL_SERVER_ERROR
-            )
-    
-    @action(detail=False, methods=['post'])
-    def test_notification(self, request):
-        """
-        POST /admin/notifications/test_notification/
-        
-        Send a test notification to admin's own device or specified test token
-        
-        Request body:
-        {
-            "token": "expo_push_token",  // Optional test token
-            "title": "Test Notification",
-            "body": "This is a test message"
-        }
-        """
-        try:
-            test_token = request.data.get('token')
-            title = request.data.get('title', 'Test Notification')
-            body = request.data.get('body', 'This is a test push notification from iSubscribe Admin')
-            
-            if not test_token:
-                admin_user = getattr(request, 'user', None)
-                if admin_user:
-                    tokens_response = supabase.table('push_tokens').select('token').eq('user', admin_user.id).eq('active', True).limit(1).execute()
-                    if tokens_response.data:
-                        test_token = tokens_response.data[0]['token']
-            
-            if not test_token:
-                return self.response(
-                    error={"detail": "No test token available. Please provide a token or ensure you have an active push token."},
-                    message="Test token required",
-                    status_code=status.HTTP_400_BAD_REQUEST
-                )
-            
-            notification_data = {
-                "to": test_token,
-                "title": title,
-                "body": body,
-                "data": {"test": True, "timestamp": datetime.now().isoformat()}
-            }
-            
-            send_push(notification_data)
-            
-            return self.response(
-                data={"token": test_token, "notification": notification_data},
-                message="Test notification sent successfully",
-                status_code=status.HTTP_200_OK
-            )
-            
-        except Exception as e:
-            logger.exception(f"Error in test notification: {str(e)}")
-            return self.response(
-                error={"detail": str(e)},
-                message="Failed to send test notification",
-=======
 
 
 @method_decorator(csrf_exempt, name='dispatch')
@@ -1666,6 +1179,5 @@
             return self.response(
                 error={"detail": str(e)},
                 message="Failed to delete plan",
->>>>>>> bd83ea74
                 status_code=status.HTTP_500_INTERNAL_SERVER_ERROR
             )